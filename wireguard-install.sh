#!/bin/bash

if [ "$EUID" -ne 0 ]; then
    echo "You need to run this script as root"
    exit 1
fi

if [ "$(systemd-detect-virt)" == "openvz" ]; then
    echo "OpenVZ is not supported"
    exit
fi

if [ "$(systemd-detect-virt)" == "lxc" ]; then
    echo "LXC is not supported (yet)."
    echo "WireGuard can technically run in an LXC container,"
    echo "but the kernel module has to be installed on the host,"
    echo "the container has to be run with some specific parameters"
    echo "and only the tools need to be installed in the container."
    exit
fi

# Check OS version
if [[ -e /etc/debian_version ]]; then
    source /etc/os-release
    OS=$ID # debian or ubuntu
elif [[ -e /etc/fedora-release ]]; then
    OS=fedora
elif [[ -e /etc/centos-release ]]; then
    OS=centos
elif [[ -e /etc/arch-release ]]; then
    OS=arch
else
    echo "Looks like you aren't running this installer on a Debian, Ubuntu, Fedora, CentOS or Arch Linux system"
    exit 1
fi

# Detect public IPv4 address and pre-fill for the user
SERVER_PUB_IPV4=$(ip addr | grep 'inet' | grep -v inet6 | grep -vE '127\.[0-9]{1,3}\.[0-9]{1,3}\.[0-9]{1,3}' | grep -oE '[0-9]{1,3}\.[0-9]{1,3}\.[0-9]{1,3}\.[0-9]{1,3}' | head -1)
read -rp "IPv4 or IPv6 public address: " -e -i "$SERVER_PUB_IPV4" SERVER_PUB_IP

# Detect public interface and pre-fill for the user
SERVER_PUB_NIC="$(ip -4 route ls | grep default | grep -Po '(?<=dev )(\S+)' | head -1)"
read -rp "Public interface: " -e -i "$SERVER_PUB_NIC" SERVER_PUB_NIC

SERVER_WG_NIC="wg0"
read -rp "WireGuard interface name: " -e -i "$SERVER_WG_NIC" SERVER_WG_NIC

SERVER_WG_IPV4="10.66.66.1"
read -rp "Server's WireGuard IPv4 " -e -i "$SERVER_WG_IPV4" SERVER_WG_IPV4

SERVER_WG_IPV6="fd42:42:42::1"
read -rp "Server's WireGuard IPv6 " -e -i "$SERVER_WG_IPV6" SERVER_WG_IPV6

SERVER_PORT=1194
read -rp "Server's WireGuard port " -e -i "$SERVER_PORT" SERVER_PORT

CLIENT_WG_IPV4="10.66.66.2"
read -rp "Client's WireGuard IPv4 " -e -i "$CLIENT_WG_IPV4" CLIENT_WG_IPV4

CLIENT_WG_IPV6="fd42:42:42::2"
read -rp "Client's WireGuard IPv6 " -e -i "$CLIENT_WG_IPV6" CLIENT_WG_IPV6

# Adguard DNS by default
CLIENT_DNS_1="176.103.130.130"
read -rp "First DNS resolver to use for the client: " -e -i "$CLIENT_DNS_1" CLIENT_DNS_1

CLIENT_DNS_2="176.103.130.131"
read -rp "Second DNS resolver to use for the client: " -e -i "$CLIENT_DNS_2" CLIENT_DNS_2

<<<<<<< HEAD
# Ask for pre-shared symmetric key
read -rp "Want to use pre-shared symmetric key?  [y/N] " is_pre_symm

if [[ $SERVER_PUB_IPV6_USED = 'y' ]]; then
    ENDPOINT="[$SERVER_PUB_IP]:$SERVER_PORT"
=======
if [[ $SERVER_PUB_IP =~ .*:.* ]]
then
  echo "IPv6 Detected"
  ENDPOINT="[$SERVER_PUB_IP]:$SERVER_PORT"
>>>>>>> cee0b88b
else
  echo "IPv4 Detected"
  ENDPOINT="$SERVER_PUB_IP:$SERVER_PORT"
fi

# Install WireGuard tools and module
if [[ "$OS" = 'ubuntu' ]]; then
    add-apt-repository ppa:wireguard/wireguard
    apt-get update
    apt-get install wireguard
elif [[ "$OS" = 'debian' ]]; then
    echo "deb http://deb.debian.org/debian/ unstable main" > /etc/apt/sources.list.d/unstable.list
    printf 'Package: *\nPin: release a=unstable\nPin-Priority: 90\n' > /etc/apt/preferences.d/limit-unstable
    apt update
    apt install wireguard
elif [[ "$OS" = 'fedora' ]]; then
    dnf copr enable jdoss/wireguard
    dnf install wireguard-dkms wireguard-tools
elif [[ "$OS" = 'centos' ]]; then
    curl -Lo /etc/yum.repos.d/wireguard.repo https://copr.fedorainfracloud.org/coprs/jdoss/wireguard/repo/epel-7/jdoss-wireguard-epel-7.repo
    yum install epel-release
    yum install wireguard-dkms wireguard-tools
elif [[ "$OS" = 'arch' ]]; then
    pacman -S wireguard-tools
fi

# Make sure the directory exists (this does not seem the be the case on fedora)
mkdir /etc/wireguard > /dev/null 2>&1

# Generate key pair for the server
SERVER_PRIV_KEY=$(wg genkey)
SERVER_PUB_KEY=$(echo "$SERVER_PRIV_KEY" | wg pubkey)

# Generate key pair for the server
CLIENT_PRIV_KEY=$(wg genkey)
CLIENT_PUB_KEY=$(echo "$CLIENT_PRIV_KEY" | wg pubkey)

# Add server interface
echo "[Interface]
Address = $SERVER_WG_IPV4/24,$SERVER_WG_IPV6/64
ListenPort = $SERVER_PORT
PrivateKey = $SERVER_PRIV_KEY
PostUp = iptables -t nat -A POSTROUTING -o $SERVER_PUB_NIC -j MASQUERADE; ip6tables -t nat -A POSTROUTING -o $SERVER_PUB_NIC -j MASQUERADE
PostDown = iptables -t nat -D POSTROUTING -o $SERVER_PUB_NIC -j MASQUERADE; ip6tables -t nat -D POSTROUTING -o $SERVER_PUB_NIC -j MASQUERADE" > "/etc/wireguard/$SERVER_WG_NIC.conf"

# Add the client as a peer to the server
echo "[Peer]
PublicKey = $CLIENT_PUB_KEY
AllowedIPs = $CLIENT_WG_IPV4/32,$CLIENT_WG_IPV6/128" >> "/etc/wireguard/$SERVER_WG_NIC.conf"

# Create client file with interface
echo "[Interface]
PrivateKey = $CLIENT_PRIV_KEY
Address = $CLIENT_WG_IPV4/24,$CLIENT_WG_IPV6/64
DNS = $CLIENT_DNS_1,$CLIENT_DNS_2" > "$HOME/$SERVER_WG_NIC-client.conf"

# Add the server as a peer to the client
echo "[Peer]
PublicKey = $SERVER_PUB_KEY
Endpoint = $ENDPOINT
AllowedIPs = 0.0.0.0/0,::/0" >> "$HOME/$SERVER_WG_NIC-client.conf"

# Add pre shared symmetric key to respective files
case "$is_pre_symm" in
    [yY][eE][sS]|[yY]) 
        CLIENT_SYMM_PRE_KEY=$( wg genpsk )
        echo "PresharedKey = $CLIENT_SYMM_PRE_KEY" >> "/etc/wireguard/$SERVER_WG_NIC.conf"
        echo "PresharedKey = $CLIENT_SYMM_PRE_KEY" >> "$HOME/$SERVER_WG_NIC-client.conf"
        ;;
esac

chmod 600 -R /etc/wireguard/

# Enable routing on the server
echo "net.ipv4.ip_forward = 1
net.ipv6.conf.all.forwarding = 1" > /etc/sysctl.d/wg.conf

sysctl --system

systemctl start "wg-quick@$SERVER_WG_NIC"
systemctl enable "wg-quick@$SERVER_WG_NIC"<|MERGE_RESOLUTION|>--- conflicted
+++ resolved
@@ -67,18 +67,13 @@
 CLIENT_DNS_2="176.103.130.131"
 read -rp "Second DNS resolver to use for the client: " -e -i "$CLIENT_DNS_2" CLIENT_DNS_2
 
-<<<<<<< HEAD
 # Ask for pre-shared symmetric key
 read -rp "Want to use pre-shared symmetric key?  [y/N] " is_pre_symm
 
-if [[ $SERVER_PUB_IPV6_USED = 'y' ]]; then
-    ENDPOINT="[$SERVER_PUB_IP]:$SERVER_PORT"
-=======
 if [[ $SERVER_PUB_IP =~ .*:.* ]]
 then
   echo "IPv6 Detected"
   ENDPOINT="[$SERVER_PUB_IP]:$SERVER_PORT"
->>>>>>> cee0b88b
 else
   echo "IPv4 Detected"
   ENDPOINT="$SERVER_PUB_IP:$SERVER_PORT"
